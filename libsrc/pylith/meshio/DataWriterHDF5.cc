--- conflicted
+++ resolved
@@ -474,12 +474,8 @@
         // Number of names on each process.
         const int numNamesLocal = names.size();
         int_array numNamesArray(nprocs);
-<<<<<<< HEAD
-        mpierr = MPI_Allgather(&numNamesLocal, 1, MPI_INT, &numNamesArray[0], 1, MPI_INT, comm); assert(MPI_SUCCESS == mpierr);
-=======
         // Use void* for compatibility with OpenMPI 1.3 on Travis-CI
         mpierr = MPI_Allgather((void*)&numNamesLocal, 1, MPI_INT, &numNamesArray[0], 1, MPI_INT, comm); assert(MPI_SUCCESS == mpierr);
->>>>>>> 0ae07e18
         const int numNames = numNamesArray.sum();
 
         // Get maximum string length.
@@ -489,10 +485,6 @@
             maxStringLengthLocal = std::max(maxStringLengthLocal, int(names[i].length()));
         } // for
         maxStringLengthLocal += 1; // add space for null terminator.
-<<<<<<< HEAD
-=======
-        // Use void* for compatibility with OpenMPI 1.3 on Travis-CI
->>>>>>> 0ae07e18
         mpierr = MPI_Allreduce(&maxStringLengthLocal, &maxStringLength, 1, MPI_INT, MPI_MAX, comm); assert(MPI_SUCCESS == mpierr);
 
         namesFixedLength = (numNamesLocal*maxStringLength > 0) ? new char[numNamesLocal*maxStringLength] : NULL;
