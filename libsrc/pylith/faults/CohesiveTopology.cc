// -*- C++ -*-
//
// ----------------------------------------------------------------------
//
// Brad T. Aagaard, U.S. Geological Survey
// Charles A. Williams, GNS Science
// Matthew G. Knepley, University of Chicago
//
// This code was developed as part of the Computational Infrastructure
// for Geodynamics (http://geodynamics.org).
//
// Copyright (c) 2010-2014 University of California, Davis
//
// See COPYING for license information.
//
// ----------------------------------------------------------------------
//

#include <portinfo>

#include "CohesiveTopology.hh" // implementation of object methods

#include "TopologyOps.hh" // USES TopologyOps
#include "pylith/topology/Mesh.hh" // USES Mesh

#include <cassert> // USES assert()

#include "pylith/utils/error.h" // USES PYLITH_CHECK_ERROR

// ----------------------------------------------------------------------
void
pylith::faults::CohesiveTopology::createFault(topology::Mesh* faultMesh,
                                              const topology::Mesh& mesh,
                                              PetscDMLabel groupField)
{ // createFault
  PYLITH_METHOD_BEGIN;

  assert(faultMesh);
  PetscErrorCode err;

  faultMesh->coordsys(mesh.coordsys());
  PetscDM dmMesh = mesh.dmMesh();assert(dmMesh);

  // Convert fault to a DM
  PetscDM subdm = NULL;
  const char *groupName = "";

  if (groupField) {err = DMLabelGetName(groupField, &groupName);PYLITH_CHECK_ERROR(err);}
  err = DMPlexCreateSubmesh(dmMesh, groupField, 1, &subdm);PYLITH_CHECK_ERROR(err);
  err = DMPlexOrient(subdm);PYLITH_CHECK_ERROR(err);

  std::string submeshLabel = "fault_" + std::string(groupName);
  faultMesh->dmMesh(subdm, submeshLabel.c_str());

  PYLITH_METHOD_END;
} // createFault

void
pylith::faults::CohesiveTopology::create(topology::Mesh* mesh,
						     const topology::Mesh& faultMesh,
                             PetscDMLabel faultBdLabel,
						     const int materialId,
						     int& firstFaultVertex,
						     int& firstLagrangeVertex,
						     int& firstFaultCell,
						     const bool constraintCell)
{ // createInterpolated
  assert(mesh);
  PetscDM        sdm = NULL;
  PetscDM        dm  = mesh->dmMesh();assert(dm);
  PetscDMLabel   subpointMap = NULL, label = NULL, mlabel = NULL;
  PetscInt       dim, cMax, cEnd, numCohesiveCellsOld;
  PetscErrorCode err;

  // Fix over-aggressive completion of boundary label
  err = DMPlexGetDimension(dm, &dim);PYLITH_CHECK_ERROR(err);
  if (faultBdLabel && (dim > 2)) {
    PetscIS         bdIS;
    const PetscInt *bd;
    PetscInt        fStart, fEnd, n, i;

    err = DMPlexGetHeightStratum(dm, 1, &fStart, &fEnd);PYLITH_CHECK_ERROR(err);
    err = DMLabelGetStratumIS(faultBdLabel, 1, &bdIS);PYLITH_CHECK_ERROR(err);
    err = ISGetLocalSize(bdIS, &n);PYLITH_CHECK_ERROR(err);
    err = ISGetIndices(bdIS, &bd);PYLITH_CHECK_ERROR(err);
    for (i = 0; i < n; ++i) {
      const PetscInt p = bd[i];

      // Remove faces
      if ((p >= fStart) && (p < fEnd)) {
        const PetscInt *edges,   *verts, *supportA, *supportB;
        PetscInt        numEdges, numVerts, supportSizeA, sA, supportSizeB, sB, bval, e, s;
        PetscBool       found = PETSC_FALSE;

        err = DMLabelClearValue(faultBdLabel, p, 1);PYLITH_CHECK_ERROR(err);
        // Remove the cross edge
        err = DMPlexGetCone(dm, p, &edges);PYLITH_CHECK_ERROR(err);
        err = DMPlexGetConeSize(dm, p, &numEdges);PYLITH_CHECK_ERROR(err);
        if (numEdges != 3) {
          std::ostringstream msg;
          msg << "Face "<<p<<" has "<<numEdges<<" edges != 3.";
          throw std::runtime_error(msg.str());
        }
        for (e = 0; e < numEdges; ++e) {
          err = DMPlexGetCone(dm, edges[e], &verts);PYLITH_CHECK_ERROR(err);
          err = DMPlexGetConeSize(dm, edges[e], &numVerts);PYLITH_CHECK_ERROR(err);
          if (numVerts != 2) {
            std::ostringstream msg;
            msg << "Edge "<<edges[e]<<" has "<<numVerts<<" vertices != 2.";
            throw std::runtime_error(msg.str());
          }
          err = DMPlexGetSupportSize(dm, verts[0], &supportSizeA);PYLITH_CHECK_ERROR(err);
          err = DMPlexGetSupport(dm, verts[0], &supportA);PYLITH_CHECK_ERROR(err);
          for (s = 0, sA = 0; s < supportSizeA; ++s) {
            err = DMLabelGetValue(faultBdLabel, supportA[s], &bval);PYLITH_CHECK_ERROR(err);
            if (bval >= 0) ++sA;
          }
          err = DMPlexGetSupportSize(dm, verts[1], &supportSizeB);PYLITH_CHECK_ERROR(err);
          err = DMPlexGetSupport(dm, verts[1], &supportB);PYLITH_CHECK_ERROR(err);
          for (s = 0, sB = 0; s < supportSizeB; ++s) {
            err = DMLabelGetValue(faultBdLabel, supportB[s], &bval);PYLITH_CHECK_ERROR(err);
            if (bval >= 0) ++sB;
          }
          if ((sA > 2) && (sB > 2)) {
            err = DMLabelClearValue(faultBdLabel, edges[e], 1);PYLITH_CHECK_ERROR(err);
            found = PETSC_TRUE;
            break;
          }
        }
        if (!found) {
          std::ostringstream msg;
          msg << "Face "<<p<<" has no cross edge.";
          throw std::runtime_error(msg.str());
        }
      }
    }
    err = ISRestoreIndices(bdIS, &bd);PYLITH_CHECK_ERROR(err);
    err = ISDestroy(&bdIS);PYLITH_CHECK_ERROR(err);
  }
  // Have to remember the old number of cohesive cells
  err = DMPlexGetHeightStratum(dm, 0, NULL, &cEnd);PYLITH_CHECK_ERROR(err);
  err = DMPlexGetHybridBounds(dm, &cMax, NULL, NULL, NULL);PYLITH_CHECK_ERROR(err);
  numCohesiveCellsOld = cEnd - (cMax < 0 ? cEnd : cMax);
  // Create cohesive cells
  err = DMPlexGetSubpointMap(faultMesh.dmMesh(), &subpointMap);PYLITH_CHECK_ERROR(err);
  err = DMLabelDuplicate(subpointMap, &label);PYLITH_CHECK_ERROR(err);
  err = DMLabelClearStratum(label, mesh->dimension());PYLITH_CHECK_ERROR(err);
  // Completes the set of cells scheduled to be replaced
<<<<<<< HEAD
  //   Have to do internal fault vertices before fault boundary vertices, and this is the only thing I use faultBoundary for
  err = DMPlexLabelCohesiveComplete(dm, label, NULL, PETSC_FALSE, faultMesh.dmMesh());PYLITH_CHECK_ERROR(err);
=======
  err = DMPlexLabelCohesiveComplete(dm, label, faultBdLabel, PETSC_FALSE, faultMesh.dmMesh());PYLITH_CHECK_ERROR(err);
>>>>>>> 5b27f101
  err = DMPlexConstructCohesiveCells(dm, label, &sdm);PYLITH_CHECK_ERROR(err);

  err = DMPlexGetLabel(sdm, "material-id", &mlabel);PYLITH_CHECK_ERROR(err);
  if (mlabel) {
    err = DMPlexGetHeightStratum(sdm, 0, NULL, &cEnd);PYLITH_CHECK_ERROR(err);
    err = DMPlexGetHybridBounds(sdm, &cMax, NULL, NULL, NULL);PYLITH_CHECK_ERROR(err);
    assert(cEnd > cMax + numCohesiveCellsOld);
    for (PetscInt cell = cMax; cell < cEnd - numCohesiveCellsOld; ++cell) {
      PetscInt onBd;

      /* Eliminate hybrid cells on the boundary of the split from cohesive label,
         they are marked with -(cell number) since the hybrid cell number aliases vertices in the old mesh */
      err = DMLabelGetValue(label, -cell, &onBd);PYLITH_CHECK_ERROR(err);
      //if (onBd == dim) continue;
      err = DMLabelSetValue(mlabel, cell, materialId);PYLITH_CHECK_ERROR(err);
    }
  }
  err = DMLabelDestroy(&label);PYLITH_CHECK_ERROR(err);

  PetscReal lengthScale = 1.0;
  err = DMPlexGetScale(dm, PETSC_UNIT_LENGTH, &lengthScale);PYLITH_CHECK_ERROR(err);
  err = DMPlexSetScale(sdm, PETSC_UNIT_LENGTH, lengthScale);PYLITH_CHECK_ERROR(err);
  mesh->dmMesh(sdm);
} // createInterpolated

// ----------------------------------------------------------------------
// Form a parallel fault mesh using the cohesive cell information
void
pylith::faults::CohesiveTopology::createFaultParallel(topology::Mesh* faultMesh,
						      const topology::Mesh& mesh,
						      const int materialId,
						      const char* label,
						      const bool constraintCell)
{ // createFaultParallel
  PYLITH_METHOD_BEGIN;

  assert(faultMesh);
  const char    *labelname = "material-id";
  PetscErrorCode err;

  faultMesh->coordsys(mesh.coordsys());

  PetscDM dmMesh = mesh.dmMesh();assert(dmMesh);
  PetscDM dmFaultMesh;


  err = DMPlexCreateCohesiveSubmesh(dmMesh, constraintCell ? PETSC_TRUE : PETSC_FALSE, labelname, materialId, &dmFaultMesh);PYLITH_CHECK_ERROR(err);
  err = DMPlexOrient(dmFaultMesh);PYLITH_CHECK_ERROR(err);
  std::string meshLabel = "fault_" + std::string(label);

  PetscReal lengthScale = 1.0;
  err = DMPlexGetScale(dmMesh, PETSC_UNIT_LENGTH, &lengthScale);PYLITH_CHECK_ERROR(err);
  err = DMPlexSetScale(dmFaultMesh, PETSC_UNIT_LENGTH, lengthScale);PYLITH_CHECK_ERROR(err);

  faultMesh->dmMesh(dmFaultMesh, meshLabel.c_str());

  PYLITH_METHOD_END;
} // createFaultParallel


// End of file<|MERGE_RESOLUTION|>--- conflicted
+++ resolved
@@ -146,12 +146,7 @@
   err = DMLabelDuplicate(subpointMap, &label);PYLITH_CHECK_ERROR(err);
   err = DMLabelClearStratum(label, mesh->dimension());PYLITH_CHECK_ERROR(err);
   // Completes the set of cells scheduled to be replaced
-<<<<<<< HEAD
-  //   Have to do internal fault vertices before fault boundary vertices, and this is the only thing I use faultBoundary for
-  err = DMPlexLabelCohesiveComplete(dm, label, NULL, PETSC_FALSE, faultMesh.dmMesh());PYLITH_CHECK_ERROR(err);
-=======
   err = DMPlexLabelCohesiveComplete(dm, label, faultBdLabel, PETSC_FALSE, faultMesh.dmMesh());PYLITH_CHECK_ERROR(err);
->>>>>>> 5b27f101
   err = DMPlexConstructCohesiveCells(dm, label, &sdm);PYLITH_CHECK_ERROR(err);
 
   err = DMPlexGetLabel(sdm, "material-id", &mlabel);PYLITH_CHECK_ERROR(err);
