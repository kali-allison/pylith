// -*- C++ -*-
//
// ======================================================================
//
// Brad T. Aagaard, U.S. Geological Survey
// Charles A. Williams, GNS Science
// Matthew G. Knepley, University of Chicago
//
// This code was developed as part of the Computational Infrastructure
// for Geodynamics (http://geodynamics.org).
//
// Copyright (c) 2010-2015 University of California, Davis
//
// See COPYING for license information.
//
// ======================================================================
//

#include <portinfo>

#include "Field.hh" // implementation of class methods

#include "Mesh.hh" // USES Mesh

#include "petscds.h" // USES PetscDS

#include "pylith/utils/array.hh" // USES scalar_array

#include "spatialdata/geocoords/CoordSys.hh" // USES CoordSys
#include "spatialdata/units/Nondimensional.hh" // USES Nondimensional

#include "pylith/utils/error.h" // USES PYLITH_CHECK_ERROR
#include <iostream> // USES std::cout

// ----------------------------------------------------------------------
// Default constructor.
pylith::topology::Field::Field(const Mesh& mesh) :
  _mesh(mesh),
  _dm(NULL),
  _globalVec(NULL),
  _localVec(NULL)
{ // constructor
  PYLITH_METHOD_BEGIN;

  _metadata.label = "unknown";
  _metadata.vectorFieldType = OTHER;
  _metadata.scale = 1.0;
  _metadata.dimsOkay = false;
  if (mesh.dmMesh()) {
    PetscDM dm = mesh.dmMesh();assert(dm);
    PetscDS prob = NULL;
    PetscVec coordVec = NULL;
    PetscSection s = NULL;
    PetscErrorCode err;

    err = DMDestroy(&_dm);PYLITH_CHECK_ERROR(err);
    err = DMClone(dm, &_dm);PYLITH_CHECK_ERROR(err);
    err = DMGetDS(dm, &prob);PYLITH_CHECK_ERROR(err);
    err = DMSetDS(_dm, prob);PYLITH_CHECK_ERROR(err);
    err = DMGetCoordinatesLocal(dm, &coordVec);PYLITH_CHECK_ERROR(err);
    if (coordVec) {
      PetscDM coordDM=NULL, newCoordDM=NULL;
      PetscSection coordSection=NULL, newCoordSection=NULL;

      err = DMGetCoordinateDM(dm, &coordDM);PYLITH_CHECK_ERROR(err);
      err = DMGetCoordinateDM(_dm, &newCoordDM);PYLITH_CHECK_ERROR(err);
      err = DMGetDefaultSection(coordDM, &coordSection);PYLITH_CHECK_ERROR(err);
      err = PetscSectionClone(coordSection, &newCoordSection);PYLITH_CHECK_ERROR(err);
      err = DMSetDefaultSection(newCoordDM, newCoordSection);PYLITH_CHECK_ERROR(err);
      err = PetscSectionDestroy(&newCoordSection);PYLITH_CHECK_ERROR(err);
      err = DMSetCoordinatesLocal(_dm, coordVec);PYLITH_CHECK_ERROR(err);
    } // if
    err = PetscSectionCreate(mesh.comm(), &s);PYLITH_CHECK_ERROR(err);
    err = DMSetDefaultSection(_dm, s);PYLITH_CHECK_ERROR(err);
    err = PetscSectionDestroy(&s);PYLITH_CHECK_ERROR(err);
  } // if

  PYLITH_METHOD_END;
} // constructor

// ----------------------------------------------------------------------
// Constructor with mesh, DM, and metadata
pylith::topology::Field::Field(const Mesh& mesh,
			       PetscDM dm,
			       const Metadata& metadata) :
  _mesh(mesh),
  _dm(dm),
  _globalVec(NULL),
  _localVec(NULL)
{ // constructor
  PYLITH_METHOD_BEGIN;

  assert(dm);
  PetscErrorCode err;

  _metadata = metadata;
  err = DMCreateLocalVector(_dm, &_localVec);PYLITH_CHECK_ERROR(err);
  err = DMCreateGlobalVector(_dm, &_globalVec);PYLITH_CHECK_ERROR(err);
  err = PetscObjectSetName((PetscObject) _globalVec, _metadata.label.c_str());PYLITH_CHECK_ERROR(err);
  err = PetscObjectSetName((PetscObject) _localVec,  _metadata.label.c_str());PYLITH_CHECK_ERROR(err);

  PYLITH_METHOD_END;
} // constructor

// ----------------------------------------------------------------------
// Constructor with mesh, DM, local data, and metadata
pylith::topology::Field::Field(const Mesh& mesh,
			       PetscDM dm,
			       PetscVec localVec,
			       const Metadata& metadata) :
  _mesh(mesh),
  _dm(dm),
  _globalVec(NULL),
  _localVec(NULL)
{ // constructor
  PYLITH_METHOD_BEGIN;

  assert(dm);
  assert(localVec);

  PetscErrorCode err;

  _metadata = metadata;
  err = DMCreateLocalVector(_dm, &_localVec);PYLITH_CHECK_ERROR(err);
  err = DMCreateGlobalVector(_dm, &_globalVec);PYLITH_CHECK_ERROR(err);
  err = PetscObjectSetName((PetscObject) _globalVec, _metadata.label.c_str());PYLITH_CHECK_ERROR(err);
  err = PetscObjectSetName((PetscObject) _localVec,  _metadata.label.c_str());PYLITH_CHECK_ERROR(err);
  err = VecCopy(localVec, _localVec);PYLITH_CHECK_ERROR(err);

  PYLITH_METHOD_END;
} // constructor

// ----------------------------------------------------------------------
// Destructor.
pylith::topology::Field::~Field(void)
{ // destructor
  deallocate();
} // destructor

// ----------------------------------------------------------------------
// Deallocate PETSc and local data structures.
void
pylith::topology::Field::deallocate(void)
{ // deallocate
  PYLITH_METHOD_BEGIN;

  clear();
  PetscErrorCode err = DMDestroy(&_dm);PYLITH_CHECK_ERROR(err);

  PYLITH_METHOD_END;
} // deallocate

// ----------------------------------------------------------------------
// Set label for field.
void
pylith::topology::Field::label(const char* value)
{ // label
  PYLITH_METHOD_BEGIN;

  PetscErrorCode err;

  _metadata.label = value;
  if (_localVec)  {
    err = PetscObjectSetName((PetscObject) _localVec, value);PYLITH_CHECK_ERROR(err);
  } // if
  if (_globalVec) {
    err = PetscObjectSetName((PetscObject) _globalVec, value);PYLITH_CHECK_ERROR(err);
  } // if

  const scatter_map_type::const_iterator scattersEnd = _scatters.end();
  for (scatter_map_type::const_iterator s_iter=_scatters.begin();
       s_iter != scattersEnd;
       ++s_iter) {
    if (s_iter->second.vector) {
      err = PetscObjectSetName((PetscObject)s_iter->second.vector, value);PYLITH_CHECK_ERROR(err);    
    } // if
  } // for

  PYLITH_METHOD_END;
} // label

// ----------------------------------------------------------------------
// Get spatial dimension of domain.
int
pylith::topology::Field::spaceDim(void) const
{ // spaceDim
  const spatialdata::geocoords::CoordSys* cs = _mesh.coordsys();
  return (cs) ? cs->spaceDim() : 0;
} // spaceDim

// ----------------------------------------------------------------------
// Has section been setup?
bool
pylith::topology::Field::hasSection(void) const
{ // hasSection
  PYLITH_METHOD_BEGIN;

  PetscErrorCode err;
  PetscSection s = NULL;
  err = DMGetDefaultSection(_dm, &s);PYLITH_CHECK_ERROR(err);

  PetscInt pStart = 0, pEnd = 0;
  err = PetscSectionGetChart(s, &pStart, &pEnd);PYLITH_CHECK_ERROR(err);
  
  bool result = (pEnd < 0) ? false : true;
  
  PYLITH_METHOD_RETURN(result);
} // hasSection

// ----------------------------------------------------------------------
// Get the chart size.
int
pylith::topology::Field::chartSize(void) const
{ // chartSize
  PYLITH_METHOD_BEGIN;

  assert(_dm);
  PetscSection s = NULL;
  PetscInt pStart, pEnd;
  PetscErrorCode err;

  err = DMGetDefaultSection(_dm, &s);PYLITH_CHECK_ERROR(err);
  err = PetscSectionGetChart(s, &pStart, &pEnd);PYLITH_CHECK_ERROR(err);

  PYLITH_METHOD_RETURN(pEnd-pStart);
} // chartSize

// ----------------------------------------------------------------------
// Get the number of degrees of freedom.
int
pylith::topology::Field::sectionSize(void) const
{ // sectionSize
  PYLITH_METHOD_BEGIN;

  PetscInt size = 0;

  if (_dm) {
    PetscSection s = NULL;
    PetscErrorCode err;

    err = DMGetDefaultSection(_dm, &s);PYLITH_CHECK_ERROR(err);
    err = PetscSectionGetStorageSize(s, &size);PYLITH_CHECK_ERROR(err);
  } // if

  PYLITH_METHOD_RETURN(size);
} // sectionSize

// ----------------------------------------------------------------------
// Set chart for solution.
void
pylith::topology::Field::setupSolnChart(void)
{ // setupSolnChart
  PYLITH_METHOD_BEGIN;

  assert(_dm);

  // :TODO: Update this to use discretization information after removing FIAT.

  // :KLUDGE: Assume solution has DOF over vertices and hybrid edges.
  PetscErrorCode err;
  // Get range of vertices.
  PetscInt pStart = -1;
  PetscInt pEnd = -1;
  err = DMPlexGetDepthStratum(_dm, 0, &pStart, &pEnd);PYLITH_CHECK_ERROR(err);
  // Get last edge and 
  PetscInt eEnd = -1;
  PetscInt eMax = -1;
  err = DMPlexGetDepthStratum(_dm, 1, NULL, &eEnd);PYLITH_CHECK_ERROR(err);
  err = DMPlexGetHybridBounds(_dm, NULL, NULL, &eMax, NULL);PYLITH_CHECK_ERROR(err);
  // If have hybrid edges, extend chart to include hybrid edges; otherwise just use points.
  if (eEnd > eMax) {
    pEnd = eEnd;
  } // if

  PetscSection s = NULL;
  if (pStart < pEnd) {
    err = DMGetDefaultSection(_dm, &s);PYLITH_CHECK_ERROR(err);
    err = DMSetDefaultGlobalSection(_dm, NULL);PYLITH_CHECK_ERROR(err);
    err = PetscSectionSetChart(s, pStart, pEnd);PYLITH_CHECK_ERROR(err);
  } else { // create empty chart
    err = DMGetDefaultSection(_dm, &s);PYLITH_CHECK_ERROR(err);
    err = DMSetDefaultGlobalSection(_dm, NULL);PYLITH_CHECK_ERROR(err);
    err = PetscSectionSetChart(s, 0, 0);PYLITH_CHECK_ERROR(err);
  } // if/else

  PYLITH_METHOD_END;
} // setupSolnChart


// ----------------------------------------------------------------------
// Setup default DOF for solution.
void
  pylith::topology::Field::setupSolnDof(const int fiberDim,
					const char* subfieldName)
{ // setupSolnDof
  PYLITH_METHOD_BEGIN;

  assert(_dm);

  // :TODO: Update this to use discretization information after removing FIAT.

  // :KLUDGE: Assume solution has DOF over vertices.
  const int subfieldIndex = _subfields[subfieldName].index;

  PetscErrorCode err;
  // Get range of vertices.
  PetscInt pStart = -1;
  PetscInt pEnd = -1;
  err = DMPlexGetDepthStratum(_dm, 0, &pStart, &pEnd);PYLITH_CHECK_ERROR(err);

  PetscSection s = NULL;
  err = DMGetDefaultSection(_dm, &s);PYLITH_CHECK_ERROR(err);
  for (PetscInt p = pStart; p < pEnd; ++p) {
    err = PetscSectionSetDof(s, p, fiberDim);PYLITH_CHECK_ERROR(err);

    // Set DOF in subfield
    err = PetscSectionSetFieldDof(s, p, subfieldIndex, fiberDim);PYLITH_CHECK_ERROR(err);
  } // for

  PYLITH_METHOD_END;
} // setupSolnDof


// ----------------------------------------------------------------------
// Create PETSc section and set chart and fiber dimesion for a list of
// points.
void
pylith::topology::Field::newSection(const int_array& points,
				    const int fiberDim)
{ // newSection
  PYLITH_METHOD_BEGIN;

  typedef PetscInt point_type;
  PetscErrorCode err;

  // Clear memory
  clear();
  assert(_dm);
  if (fiberDim < 0) {
    std::ostringstream msg;
    msg << "Fiber dimension (" << fiberDim << ") for field '" << _metadata.label
	<< "' must be nonnegative.";
    throw std::runtime_error(msg.str());
  } // if
  
  const PetscInt npts = points.size();
  if (npts > 0) {
    PetscSection s = NULL;
    PetscInt pointMin = points[0], pointMax = points[0];

    for (PetscInt i = 1; i < npts; ++i) {
      pointMin = std::min(pointMin, points[i]);
      pointMax = std::max(pointMax, points[i]);
    } // for
    err = DMGetDefaultSection(_dm, &s);PYLITH_CHECK_ERROR(err);
    err = DMSetDefaultGlobalSection(_dm, NULL);PYLITH_CHECK_ERROR(err);
    err = PetscSectionSetChart(s, pointMin, pointMax+1);PYLITH_CHECK_ERROR(err);
    for (PetscInt i = 0; i < npts; ++i) {
      err = PetscSectionSetDof(s, points[i], fiberDim);PYLITH_CHECK_ERROR(err);
    } // for
  } else { // create empty chart
    PetscSection s = NULL;

    err = DMGetDefaultSection(_dm, &s);PYLITH_CHECK_ERROR(err);
    err = DMSetDefaultGlobalSection(_dm, NULL);PYLITH_CHECK_ERROR(err);
    err = PetscSectionSetChart(s, 0, 0);PYLITH_CHECK_ERROR(err);
  } // if/else

  PYLITH_METHOD_END;
} // newSection

// ----------------------------------------------------------------------
// Create PETSc section and set chart and fiber dimesion for a list of
// points.
void
pylith::topology::Field::newSection(const PetscInt *points, 
				    const PetscInt num,
				    const int fiberDim)
{ // newSection
  PYLITH_METHOD_BEGIN;

  PetscErrorCode err;

  // Clear memory
  clear();
  assert(_dm);
  if (fiberDim < 0) {
    std::ostringstream msg;
    msg << "Fiber dimension (" << fiberDim << ") for field '" << _metadata.label
	<< "' must be nonnegative.";
    throw std::runtime_error(msg.str());
  } // if
  
  if (num > 0) {
    PetscSection s = NULL;
    PetscInt pointMin = points[0], pointMax = points[0];

    for (PetscInt i = 1; i < num; ++i) {
      pointMin = std::min(pointMin, points[i]);
      pointMax = std::max(pointMax, points[i]);
    } // for
    err = DMGetDefaultSection(_dm, &s);PYLITH_CHECK_ERROR(err);
    err = DMSetDefaultGlobalSection(_dm, NULL);PYLITH_CHECK_ERROR(err);
    err = PetscSectionSetChart(s, pointMin, pointMax+1);PYLITH_CHECK_ERROR(err);
    for (PetscInt i = 0; i < num; ++i) {
      err = PetscSectionSetDof(s, points[i], fiberDim);PYLITH_CHECK_ERROR(err);
    } // for
  } else { // create empty chart
    PetscSection s = NULL;

    err = DMGetDefaultSection(_dm, &s);PYLITH_CHECK_ERROR(err);
    err = DMSetDefaultGlobalSection(_dm, NULL);PYLITH_CHECK_ERROR(err);
    err = PetscSectionSetChart(s, 0, 0);PYLITH_CHECK_ERROR(err);
  } // if/else

  PYLITH_METHOD_END;
} // newSection

// ----------------------------------------------------------------------
// Create PETSc section and set chart and fiber dimesion.
void
pylith::topology::Field::newSection(const DomainEnum domain,
				    const int fiberDim,
				    const int stratum)
{ // newSection
  PYLITH_METHOD_BEGIN;

  // Changing this because cells/vertices are numbered differently in the new scheme
  assert(_dm);
  PetscSection s = NULL;
  PetscInt pStart, pEnd;
  PetscErrorCode err;

  switch(domain) {
  case VERTICES_FIELD:
    err = DMPlexGetDepthStratum(_dm, stratum, &pStart, &pEnd);PYLITH_CHECK_ERROR(err);
    break;
  case CELLS_FIELD:
    err = DMPlexGetHeightStratum(_dm, stratum, &pStart, &pEnd);PYLITH_CHECK_ERROR(err);
    break;
  case FACES_FIELD:
    err = DMPlexGetHeightStratum(_dm, stratum+1, &pStart, &pEnd);PYLITH_CHECK_ERROR(err);
    break;
  case POINTS_FIELD:
    err = DMPlexGetChart(_dm, &pStart, &pEnd);PYLITH_CHECK_ERROR(err);
    break;
  default:
    std::ostringstream msg;
    msg << "Unknown value for DomainEnum: " << domain << "  in Field" << std::endl;
    throw std::logic_error(msg.str());
  }
  newSection(pStart, pEnd, fiberDim);

  PYLITH_METHOD_END;
} // newSection

// ----------------------------------------------------------------------
// Create PETSc section and set chart and fiber dimesion.
void
pylith::topology::Field::newSection(const PetscInt pStart, 
				    const PetscInt pEnd,
				    const int fiberDim)
{ // newSection
  PYLITH_METHOD_BEGIN;

  // Changing this because cells/vertices are numbered differently in the new scheme
  assert(_dm);
  PetscSection s = NULL;
  PetscErrorCode err;

  err = DMGetDefaultSection(_dm, &s);PYLITH_CHECK_ERROR(err);
  err = DMSetDefaultGlobalSection(_dm, NULL);PYLITH_CHECK_ERROR(err);
  err = PetscSectionSetChart(s, pStart, pEnd);PYLITH_CHECK_ERROR(err);

  for(PetscInt p = pStart; p < pEnd; ++p) {
    err = PetscSectionSetDof(s, p, fiberDim);PYLITH_CHECK_ERROR(err);
  } // for

  PYLITH_METHOD_END;
} // newSection

// ----------------------------------------------------------------------
// Create section given chart.
void
pylith::topology::Field::newSection(const Field& src,
				    const int fiberDim)
{ // newSection
  PYLITH_METHOD_BEGIN;

  // Clear memory
  clear();
  assert(_dm);assert(src._dm);

  if (fiberDim < 0) {
    std::ostringstream msg;
    msg << "Fiber dimension (" << fiberDim << ") for field '" << _metadata.label
	<< "' must be nonnegative.";
    throw std::runtime_error(msg.str());
  } // if

  PetscSection srcs=NULL, s=NULL;
  PetscInt pStart, pEnd;
  PetscErrorCode err;

  err = DMSetDefaultGlobalSection(_dm, NULL);PYLITH_CHECK_ERROR(err);

  err = DMGetDefaultSection(_dm, &s);PYLITH_CHECK_ERROR(err);
  err = DMGetDefaultSection(src._dm, &srcs);PYLITH_CHECK_ERROR(err);
  err = PetscSectionGetChart(srcs, &pStart, &pEnd);PYLITH_CHECK_ERROR(err);
  err = PetscSectionSetChart(s, pStart, pEnd);PYLITH_CHECK_ERROR(err);
  for(PetscInt p = pStart; p < pEnd; ++p) {
    err = PetscSectionSetDof(s, p, fiberDim);PYLITH_CHECK_ERROR(err);
  } // for

  PYLITH_METHOD_END;
} // newSection

// ----------------------------------------------------------------------
// Create section with same layout as another section.
void
pylith::topology::Field::cloneSection(const Field& src)
{ // cloneSection
  PYLITH_METHOD_BEGIN;

  std::string origLabel = _metadata.label;

  // Clear memory
  clear();

  _metadata = src._metadata;
  label(origLabel.c_str());

  PetscSection section = src.localSection();
  PetscSection newSection = NULL;
  PetscErrorCode err;

  assert(_dm);
  err = PetscSectionClone(section, &newSection);PYLITH_CHECK_ERROR(err);
  err = DMSetDefaultSection(_dm, newSection);PYLITH_CHECK_ERROR(err);
  err = PetscSectionDestroy(&newSection);PYLITH_CHECK_ERROR(err);

  assert(!_globalVec);
  err = DMCreateGlobalVector(_dm, &_globalVec);PYLITH_CHECK_ERROR(err);
  err = PetscObjectSetName((PetscObject) _globalVec, _metadata.label.c_str());PYLITH_CHECK_ERROR(err);

  assert(!_localVec);
  err = DMCreateLocalVector(_dm, &_localVec);PYLITH_CHECK_ERROR(err);
  err = PetscObjectSetName((PetscObject) _localVec,  _metadata.label.c_str());PYLITH_CHECK_ERROR(err);
    
  // Reuse scatters in clone
  _scatters.clear();
  const scatter_map_type::const_iterator scattersEnd = src._scatters.end();
  for (scatter_map_type::const_iterator s_iter=src._scatters.begin(); s_iter != scattersEnd; ++s_iter) {
    ScatterInfo& sinfo = _scatters[s_iter->first];
    sinfo.dm = 0;
    sinfo.vector = 0;

    // Copy DM
    sinfo.dm = s_iter->second.dm;
    err = PetscObjectReference((PetscObject) sinfo.dm);PYLITH_CHECK_ERROR(err);

    // Create vector using sizes from source section
    PetscInt vecGlobalSize = 0, vecGlobalSize2 = 0;
    err = VecGetSize(s_iter->second.vector, &vecGlobalSize);PYLITH_CHECK_ERROR(err);
    err = VecGetSize(_globalVec, &vecGlobalSize2);PYLITH_CHECK_ERROR(err);      
    if (vecGlobalSize != vecGlobalSize2) {
      err = DMCreateGlobalVector(sinfo.dm, &sinfo.vector);PYLITH_CHECK_ERROR(err);
    } else {
      sinfo.vector = _globalVec;
      err = PetscObjectReference((PetscObject) sinfo.vector);PYLITH_CHECK_ERROR(err);
    } // if/else
    err = PetscObjectSetName((PetscObject)sinfo.vector, _metadata.label.c_str());PYLITH_CHECK_ERROR(err);
  } // for

  // Reuse subfields in clone
  _subfields.clear();
  const subfields_type::const_iterator subfieldsEnd = src._subfields.end();
  for (subfields_type::const_iterator s_iter=src._subfields.begin(); s_iter != subfieldsEnd; ++s_iter) {
    SubfieldInfo& sinfo = _subfields[s_iter->first];
    sinfo.metadata = s_iter->second.metadata;
    sinfo.index = s_iter->second.index;
    sinfo.dm = s_iter->second.dm;
    if (sinfo.dm) {
      err = PetscObjectReference((PetscObject) sinfo.dm);PYLITH_CHECK_ERROR(err);
    } // if
  } // for

  PYLITH_METHOD_END;
} // cloneSection

// ----------------------------------------------------------------------
// Clear variables associated with section.
void
pylith::topology::Field::clear(void)
{ // clear
  PYLITH_METHOD_BEGIN;

  PetscErrorCode err = 0;
  
  const scatter_map_type::const_iterator scattersEnd = _scatters.end();
  for (scatter_map_type::iterator s_iter=_scatters.begin(); s_iter != scattersEnd; ++s_iter) {
    err = DMDestroy(&s_iter->second.dm);PYLITH_CHECK_ERROR(err);
    err = VecDestroy(&s_iter->second.vector);PYLITH_CHECK_ERROR(err);
  } // for
  _scatters.clear();

  err = VecDestroy(&_globalVec);PYLITH_CHECK_ERROR(err);
  err = VecDestroy(&_localVec);PYLITH_CHECK_ERROR(err);

  const subfields_type::const_iterator subfieldsEnd = _subfields.end();
  for (subfields_type::iterator s_iter=_subfields.begin(); s_iter != subfieldsEnd; ++s_iter) {
    err = DMDestroy(&s_iter->second.dm);PYLITH_CHECK_ERROR(err);
  } // for

  _metadata.scale = 1.0;
  _metadata.vectorFieldType = OTHER;
  _metadata.dimsOkay = false;

  PYLITH_METHOD_END;
} // clear

// ----------------------------------------------------------------------
// Allocate PETSc section.
void
pylith::topology::Field::allocate(void)
{ // allocate
  PYLITH_METHOD_BEGIN;

  PetscSection s = NULL;
  PetscErrorCode err;

  if (_dm) {
    err = DMGetDefaultSection(_dm, &s);PYLITH_CHECK_ERROR(err);
  } // if
  assert(s);
  err = PetscSectionSetUp(s);PYLITH_CHECK_ERROR(err);

  err = VecDestroy(&_globalVec);PYLITH_CHECK_ERROR(err);
  err = DMCreateGlobalVector(_dm, &_globalVec);PYLITH_CHECK_ERROR(err);
  err = PetscObjectSetName((PetscObject) _globalVec, _metadata.label.c_str());PYLITH_CHECK_ERROR(err);

  err = VecDestroy(&_localVec);PYLITH_CHECK_ERROR(err);
  err = DMCreateLocalVector(_dm, &_localVec);PYLITH_CHECK_ERROR(err);
  err = PetscObjectSetName((PetscObject) _localVec,  _metadata.label.c_str());PYLITH_CHECK_ERROR(err);

  // Create DM for subfields.
  int fields[1];
  for (subfields_type::iterator s_iter = _subfields.begin(); s_iter != _subfields.end(); ++s_iter) {
    SubfieldInfo& info = s_iter->second;
    fields[0] = info.index;
    err = DMDestroy(&info.dm);PYLITH_CHECK_ERROR(err);
    err = DMCreateSubDM(_dm, 1, fields, NULL, &info.dm);PYLITH_CHECK_ERROR(err);
  } // for
  

  PYLITH_METHOD_END;
} // allocate

// ----------------------------------------------------------------------
// Zero section values (excluding constrained DOF).
void
pylith::topology::Field::zero(void)
{ // zero
  PYLITH_METHOD_BEGIN;

  assert(_localVec);
  PetscSection section = NULL;
  PetscInt pStart, pEnd, maxDof = 0;
  PetscErrorCode err;

  err = DMGetDefaultSection(_dm, &section);PYLITH_CHECK_ERROR(err);    
  err = PetscSectionGetChart(section, &pStart, &pEnd);PYLITH_CHECK_ERROR(err);    
  if (pEnd > pStart) {err = PetscSectionGetMaxDof(section, &maxDof);PYLITH_CHECK_ERROR(err);}
  scalar_array values(maxDof);
  values *= 0.0;

  for(PetscInt p = pStart; p < pEnd; ++p) {
    PetscInt dof;

    err = PetscSectionGetDof(section, p, &dof);PYLITH_CHECK_ERROR(err);
    if (dof > 0) {
      assert(dof <= maxDof);
      err = VecSetValuesSection(_localVec, section, p, &values[0], INSERT_VALUES);PYLITH_CHECK_ERROR(err);
    } // if
  } // for

  PYLITH_METHOD_END;
} // zero

// ----------------------------------------------------------------------
// Zero section values (including constrained DOF).
void
pylith::topology::Field::zeroAll(void)
{ // zeroAll
  PYLITH_METHOD_BEGIN;

  assert(_localVec);
  PetscErrorCode err = VecSet(_localVec, 0.0);PYLITH_CHECK_ERROR(err);

  PYLITH_METHOD_END;
} // zeroAll

// ----------------------------------------------------------------------
// Complete section by assembling across processors.
void
pylith::topology::Field::complete(void)
{ // complete
  PYLITH_METHOD_BEGIN;

  assert(_dm);
  // Not sure if DMLocalToLocal() would work
  PetscErrorCode err;

  err = VecSet(_globalVec, 0.0);PYLITH_CHECK_ERROR(err);
  err = DMLocalToGlobalBegin(_dm, _localVec, ADD_VALUES, _globalVec);PYLITH_CHECK_ERROR(err);
  err = DMLocalToGlobalEnd(_dm, _localVec, ADD_VALUES, _globalVec);PYLITH_CHECK_ERROR(err);
  err = DMGlobalToLocalBegin(_dm, _globalVec, INSERT_VALUES, _localVec);PYLITH_CHECK_ERROR(err);
  err = DMGlobalToLocalEnd(_dm, _globalVec, INSERT_VALUES, _localVec);PYLITH_CHECK_ERROR(err);

  PYLITH_METHOD_END;
} // complete

// ----------------------------------------------------------------------
// Copy field values and metadata.
void
pylith::topology::Field::copy(const Field& field)
{ // copy
  PYLITH_METHOD_BEGIN;

  // Check compatibility of sections
  const int srcSize = field.chartSize();
  const int dstSize = chartSize();
  if (field.spaceDim() != spaceDim() ||
      srcSize != dstSize) {
    std::ostringstream msg;

    msg << "Cannot copy values from section '" << _metadata.label 
	<< "' to section '" << _metadata.label
	<< "'. Sections are incompatible.\n"
	<< "  Source section:\n"
	<< "    space dim: " << field.spaceDim() << "\n"
	<< "    vector field type: " << field._metadata.vectorFieldType << "\n"
	<< "    scale: " << field._metadata.scale << "\n"
	<< "    size: " << srcSize << "\n"
	<< "  Destination section:\n"
	<< "    space dim: " << spaceDim() << "\n"
	<< "    vector field type: " << _metadata.vectorFieldType << "\n"
	<< "    scale: " << _metadata.scale << "\n"
	<< "    size: " << dstSize;
    throw std::runtime_error(msg.str());
  } // if
  assert(_localVec && field._localVec);

  PetscErrorCode err = VecCopy(field._localVec, _localVec);PYLITH_CHECK_ERROR(err);

  // Update metadata
  label(field._metadata.label.c_str());
  _metadata.vectorFieldType = field._metadata.vectorFieldType;
  _metadata.scale = field._metadata.scale;

  PYLITH_METHOD_END;
} // copy

// ----------------------------------------------------------------------
// Add two fields, storing the result in one of the fields.
pylith::topology::Field&
pylith::topology::Field::operator+=(const Field& field)
{ // operator+=
  PYLITH_METHOD_BEGIN;

  // Check compatibility of sections
  const int srcSize = field.chartSize();
  const int dstSize = chartSize();
  if (field.spaceDim() != spaceDim() ||
      field._metadata.vectorFieldType != _metadata.vectorFieldType ||
      field._metadata.scale != _metadata.scale ||
      srcSize != dstSize) {
    std::ostringstream msg;

    msg << "Cannot add values from section '" << field._metadata.label 
	<< "' to section '" << _metadata.label
	<< "'. Sections are incompatible.\n"
	<< "  Source section:\n"
	<< "    space dim: " << field.spaceDim() << "\n"
	<< "    vector field type: " << field._metadata.vectorFieldType << "\n"
    << "    scale: " << field._metadata.scale << "\n"
	<< "    size: " << srcSize << "\n"
	<< "  Destination section:\n"
	<< "    space dim: " << spaceDim() << "\n"
	<< "    vector field type: " << _metadata.vectorFieldType << "\n"
	<< "    scale: " << _metadata.scale << "\n"
	<< "    size: " << dstSize;
    throw std::runtime_error(msg.str());
  } // if
  assert(_localVec && field._localVec);
  PetscErrorCode err = VecAXPY(_localVec, 1.0, field._localVec);PYLITH_CHECK_ERROR(err);

  PYLITH_METHOD_RETURN(*this);
} // operator+=

// ----------------------------------------------------------------------
// Dimensionalize field.
void
pylith::topology::Field::dimensionalize(void) const
{ // dimensionalize
  PYLITH_METHOD_BEGIN;

  if (!_metadata.dimsOkay) {
    std::ostringstream msg;
    msg << "Cannot dimensionalize field '" << _metadata.label
	<< "' because the flag has been set to keep field nondimensional.";
    throw std::runtime_error(msg.str());
  } // if

  spatialdata::units::Nondimensional normalizer;
  assert(_localVec);
  PetscSection section = NULL;
  PetscScalar *array = NULL;
  PetscInt pStart, pEnd;
  PetscErrorCode err;

  err = DMGetDefaultSection(_dm, &section);PYLITH_CHECK_ERROR(err);
  err = PetscSectionGetChart(section, &pStart, &pEnd);PYLITH_CHECK_ERROR(err);
  err = VecGetArray(_localVec, &array);PYLITH_CHECK_ERROR(err);
  for(PetscInt p = pStart; p < pEnd; ++p) {
    PetscInt dof, off;

    err = PetscSectionGetDof(section, p, &dof);PYLITH_CHECK_ERROR(err);
    err = PetscSectionGetOffset(section, p, &off);PYLITH_CHECK_ERROR(err);
    if (dof) {
      normalizer.dimensionalize(&array[off], dof, _metadata.scale);
    }
  }
  err = VecRestoreArray(_localVec, &array);PYLITH_CHECK_ERROR(err);

  PYLITH_METHOD_END;
} // dimensionalize

// ----------------------------------------------------------------------
// Print field to standard out.
void
pylith::topology::Field::view(const char* label) const
{ // view
  PYLITH_METHOD_BEGIN;

  std::string vecFieldString;
  switch(_metadata.vectorFieldType)
    { // switch
    case SCALAR:
      vecFieldString = "scalar";
      break;
    case VECTOR:
      vecFieldString = "vector";
      break;
    case TENSOR:
      vecFieldString = "tensor";
      break;
    case OTHER:
      vecFieldString = "other";
      break;
    case MULTI_SCALAR:
      vecFieldString = "multiple scalars";
      break;
    case MULTI_VECTOR:
      vecFieldString = "multiple vectors";
      break;
    case MULTI_TENSOR:
      vecFieldString = "multiple tensors";
      break;
    case MULTI_OTHER:
      vecFieldString = "multiple other values";
      break;
    default:
      std::ostringstream msg;
      msg << "Unknown vector field value '" << _metadata.vectorFieldType << "'  in Field." << std::endl;
      throw std::logic_error(msg.str());
    } // switch

  std::cout << "Viewing field '" << _metadata.label << "' "<< label << ".\n"
	    << "  vector field type: " << vecFieldString << "\n"
	    << "  scale: " << _metadata.scale << "\n"
	    << "  dimensionalize flag: " << _metadata.dimsOkay << std::endl;
  if (_dm) {
    PetscSection   section = NULL;
    PetscMPIInt    numProcs, rank;
    PetscErrorCode err;

    err = DMGetDefaultSection(_dm, &section);PYLITH_CHECK_ERROR(err);
    err = DMView(_dm, PETSC_VIEWER_STDOUT_WORLD);PYLITH_CHECK_ERROR(err);
    err = PetscSectionView(section, PETSC_VIEWER_STDOUT_WORLD);PYLITH_CHECK_ERROR(err);
    err = MPI_Comm_size(PetscObjectComm((PetscObject) _dm), &numProcs);PYLITH_CHECK_ERROR(err);
    err = MPI_Comm_rank(PetscObjectComm((PetscObject) _dm), &rank);PYLITH_CHECK_ERROR(err);
    for (PetscInt p = 0; p < numProcs; ++p) {
      err = PetscPrintf(PetscObjectComm((PetscObject) _dm), "Proc %d local vector\n", p);PYLITH_CHECK_ERROR(err);
      if (p == rank) {err = VecView(_localVec, PETSC_VIEWER_STDOUT_SELF);PYLITH_CHECK_ERROR(err);}
      err = PetscBarrier((PetscObject) _dm);PYLITH_CHECK_ERROR(err);
    }
  }

  PYLITH_METHOD_END;
} // view

// ----------------------------------------------------------------------
// Create PETSc vector scatter for field. This is used to transfer
// information from the "global" PETSc vector view to the "local"
// PETSc section view.
void
pylith::topology::Field::createScatter(const Mesh& mesh,
				       const char* context)
{ // createScatter
  PYLITH_METHOD_BEGIN;

  assert(context);
  PetscErrorCode err = 0;

  const bool createScatterOk = true;
  ScatterInfo& sinfo = _getScatter(context, createScatterOk);
  if (sinfo.dm) {
    assert(sinfo.vector);
    PYLITH_METHOD_END;
  } // if

  err = DMDestroy(&sinfo.dm);PYLITH_CHECK_ERROR(err);
  sinfo.dm = _dm;
  err = PetscObjectReference((PetscObject) sinfo.dm);PYLITH_CHECK_ERROR(err);

  err = VecDestroy(&sinfo.vector);PYLITH_CHECK_ERROR(err);
  sinfo.vector = _globalVec;
  err = PetscObjectReference((PetscObject) sinfo.vector);PYLITH_CHECK_ERROR(err);
  err = PetscObjectSetName((PetscObject) sinfo.vector, _metadata.label.c_str());PYLITH_CHECK_ERROR(err);

  PYLITH_METHOD_END;
} // createScatter

// ----------------------------------------------------------------------
// Create PETSc vector scatter for field. This is used to transfer
// information from the "global" PETSc vector view to the "local"
// PETSc section view. The PETSc vector does not contain constrained
// DOF. Use createScatterWithBC() to include the constrained DOF in
// the PETSc vector.
void
pylith::topology::Field::createScatterWithBC(const Mesh& mesh,
					     const char* context)
{ // createScatterWithBC
  PYLITH_METHOD_BEGIN;

  assert(context);
  PetscErrorCode err = 0;

  const bool createScatterOk = true;
  ScatterInfo& sinfo = _getScatter(context, createScatterOk);
  if (sinfo.dm) {
    assert(sinfo.vector);
    PYLITH_METHOD_END;
  } // if

  PetscSection section = NULL, newSection = NULL, gsection = NULL;
  PetscDS prob = NULL;
  PetscSF sf = NULL;

  err = DMDestroy(&sinfo.dm);PYLITH_CHECK_ERROR(err);
  err = DMClone(_dm, &sinfo.dm);PYLITH_CHECK_ERROR(err);
  err = DMGetDS(_dm, &prob);PYLITH_CHECK_ERROR(err);
  err = DMSetDS(sinfo.dm, prob);PYLITH_CHECK_ERROR(err);
  err = DMGetDefaultSection(_dm, &section);PYLITH_CHECK_ERROR(err);
  err = PetscSectionClone(section, &newSection);PYLITH_CHECK_ERROR(err);
  err = DMSetDefaultSection(sinfo.dm, newSection);PYLITH_CHECK_ERROR(err);
  err = PetscSectionDestroy(&newSection);PYLITH_CHECK_ERROR(err);
  err = DMGetPointSF(sinfo.dm, &sf);PYLITH_CHECK_ERROR(err);
  err = PetscSectionCreateGlobalSection(section, sf, PETSC_TRUE, &gsection);PYLITH_CHECK_ERROR(err);
  err = DMSetDefaultGlobalSection(sinfo.dm, gsection);PYLITH_CHECK_ERROR(err);
  err = PetscSectionDestroy(&gsection);PYLITH_CHECK_ERROR(err);
  err = VecDestroy(&sinfo.vector);PYLITH_CHECK_ERROR(err);
  err = DMCreateGlobalVector(sinfo.dm, &sinfo.vector);PYLITH_CHECK_ERROR(err);
  err = PetscObjectSetName((PetscObject) sinfo.vector, _metadata.label.c_str());PYLITH_CHECK_ERROR(err);

  PYLITH_METHOD_END;
} // createScatterWithBC

// ----------------------------------------------------------------------
// Create PETSc vector scatter for field. This is used to transfer
// information from the "global" PETSc vector view to the "local"
// PETSc section view. The PETSc vector includes constrained DOF. Use
// createScatter() if constrained DOF should be omitted from the PETSc
// vector.
void
pylith::topology::Field::createScatterWithBC(const Mesh& mesh,
					     const std::string& labelName,
					     PetscInt labelValue,
					     const char* context)
{ // createScatterWithBC
  PYLITH_METHOD_BEGIN;

  assert(context);
  PetscErrorCode err = 0;

  const bool createScatterOk = true;
  ScatterInfo& sinfo = _getScatter(context, createScatterOk);
  
  // Only create if scatter and scatterVec do not alreay exist.
  if (sinfo.dm) {
    assert(sinfo.vector);
    PYLITH_METHOD_END;
  } // if

  PetscDM dm = mesh.dmMesh();assert(dm);
  PetscSection section = NULL, newSection = NULL, gsection = NULL, subSection = NULL;
  PetscDS prob = NULL;
  PetscSF sf = NULL;
  PetscDMLabel subpointMap = NULL, subpointMapF = NULL;
  PetscInt dim, dimF, pStart, pEnd, qStart, qEnd, cEnd, cMax, vEnd, vMax;
  err = DMPlexGetHeightStratum(_dm, 0, NULL, &cEnd);PYLITH_CHECK_ERROR(err);
  err = DMPlexGetDepthStratum(_dm, 0, NULL, &vEnd);PYLITH_CHECK_ERROR(err);
  err = DMPlexGetHybridBounds(_dm, &cMax, NULL, NULL, &vMax);PYLITH_CHECK_ERROR(err);
  PetscInt excludeRanges[4] = {cMax, cEnd, vMax, vEnd};
  PetscInt numExcludes = (cMax >= 0 ? 1 : 0) + (vMax >= 0 ? 1 : 0);

  err = DMGetDefaultSection(_dm, &section);PYLITH_CHECK_ERROR(err);
  err = DMGetDimension(dm,  &dim);PYLITH_CHECK_ERROR(err);
  err = DMGetDimension(_dm, &dimF);PYLITH_CHECK_ERROR(err);
  err = DMPlexGetChart(dm,  &pStart, &pEnd);PYLITH_CHECK_ERROR(err);
  err = DMPlexGetChart(_dm, &qStart, &qEnd);PYLITH_CHECK_ERROR(err);
  err = DMPlexGetSubpointMap(dm,  &subpointMap);PYLITH_CHECK_ERROR(err);
  err = DMPlexGetSubpointMap(_dm, &subpointMapF);PYLITH_CHECK_ERROR(err);
  if (((dim != dimF) || ((pEnd-pStart) < (qEnd-qStart))) && subpointMap && !subpointMapF) {
    const PetscInt *ind = NULL;
    PetscIS subpointIS = NULL;
    PetscInt n = 0, q = 0;

    err = PetscSectionGetChart(section, &qStart, &qEnd);PYLITH_CHECK_ERROR(err);
    err = DMPlexCreateSubpointIS(dm, &subpointIS);PYLITH_CHECK_ERROR(err);
    if (subpointIS) {
      err = ISGetLocalSize(subpointIS, &n);PYLITH_CHECK_ERROR(err);
      err = ISGetIndices(subpointIS, &ind);PYLITH_CHECK_ERROR(err);
    } // if
    err = PetscSectionCreate(mesh.comm(), &subSection);PYLITH_CHECK_ERROR(err);
    err = PetscSectionSetChart(subSection, pStart, pEnd);PYLITH_CHECK_ERROR(err);
    for(q = qStart; q < qEnd; ++q) {
      PetscInt dof, off, p;

      err = PetscSectionGetDof(section, q, &dof);PYLITH_CHECK_ERROR(err);
      if (dof) {
        err = PetscFindInt(q, n, ind, &p);PYLITH_CHECK_ERROR(err);
        if ((p >= pStart) && (p < pEnd)) {
          err = PetscSectionSetDof(subSection, p, dof);PYLITH_CHECK_ERROR(err);
          err = PetscSectionGetOffset(section, q, &off);PYLITH_CHECK_ERROR(err);
          err = PetscSectionSetOffset(subSection, p, off);PYLITH_CHECK_ERROR(err);
        } // if
      } // if
    } // for
    if (subpointIS) {
      err = ISRestoreIndices(subpointIS, &ind);PYLITH_CHECK_ERROR(err);
      err = ISDestroy(&subpointIS);PYLITH_CHECK_ERROR(err);
    } // if
    /* No need to setup section */
    section = subSection;
    /* There are no excludes for surface meshes */
    numExcludes = 0;
  } // if

  err = DMDestroy(&sinfo.dm);PYLITH_CHECK_ERROR(err);
<<<<<<< HEAD
  err = DMClone(_dm, &sinfo.dm);PYLITH_CHECK_ERROR(err);
  err = DMGetDS(_dm, &prob);PYLITH_CHECK_ERROR(err);
  err = DMSetDS(sinfo.dm, prob);PYLITH_CHECK_ERROR(err);
=======
  err = DMClone(dm, &sinfo.dm);PYLITH_CHECK_ERROR(err);
>>>>>>> cbf3c2f2
  err = PetscSectionClone(section, &newSection);PYLITH_CHECK_ERROR(err);
  err = DMSetDefaultSection(sinfo.dm, newSection);PYLITH_CHECK_ERROR(err);
  err = PetscSectionDestroy(&newSection);PYLITH_CHECK_ERROR(err);
  err = DMGetPointSF(sinfo.dm, &sf);PYLITH_CHECK_ERROR(err);
  if (labelName.empty()) {
    err = PetscSectionCreateGlobalSectionCensored(section, sf, PETSC_TRUE, numExcludes, excludeRanges, &gsection);PYLITH_CHECK_ERROR(err);
  } else {
    DMLabel label;

    err = DMPlexGetLabel(sinfo.dm, labelName.c_str(), &label);PYLITH_CHECK_ERROR(err);
    err = PetscSectionCreateGlobalSectionLabel(section, sf, PETSC_TRUE, label, labelValue, &gsection);PYLITH_CHECK_ERROR(err);
  } // if/else
  err = DMSetDefaultGlobalSection(sinfo.dm, gsection);PYLITH_CHECK_ERROR(err);
  err = PetscSectionDestroy(&gsection);PYLITH_CHECK_ERROR(err);
  err = VecDestroy(&sinfo.vector);PYLITH_CHECK_ERROR(err);
  err = DMCreateGlobalVector(sinfo.dm, &sinfo.vector);PYLITH_CHECK_ERROR(err);
  err = PetscObjectSetName((PetscObject) sinfo.vector, _metadata.label.c_str());PYLITH_CHECK_ERROR(err);

  err = PetscSectionDestroy(&subSection);PYLITH_CHECK_ERROR(err);

  PYLITH_METHOD_END;
} // createScatterWithBC

// ----------------------------------------------------------------------
// Get PETSc vector associated with field.
PetscVec
pylith::topology::Field::vector(const char* context)
{ // vector
  PYLITH_METHOD_BEGIN;

  ScatterInfo& sinfo = _getScatter(context);

  PYLITH_METHOD_RETURN(sinfo.vector);
} // vector

// ----------------------------------------------------------------------
// Get PETSc vector associated with field.
const PetscVec
pylith::topology::Field::vector(const char* context) const
{ // vector
  PYLITH_METHOD_BEGIN;

  const ScatterInfo& sinfo = _getScatter(context);

  PYLITH_METHOD_RETURN(sinfo.vector);
} // vector

// ----------------------------------------------------------------------
// Scatter section information across processors to update the
//  PETSc vector view of the field.
void
pylith::topology::Field::scatterLocalToGlobal(const char* context) const
{ // scatterLocalToGlobal
  PYLITH_METHOD_BEGIN;

  assert(context);
  const ScatterInfo& sinfo = _getScatter(context);
  scatterLocalToGlobal(sinfo.vector, context);

  PYLITH_METHOD_END;
} // scatterLocalToGlobal

// ----------------------------------------------------------------------
// Scatter section information across processors to update the
//  PETSc vector view of the field.
void
pylith::topology::Field::scatterLocalToGlobal(const PetscVec vector,
						const char* context) const
{ // scatterLocalToGlobal
  PYLITH_METHOD_BEGIN;

  assert(vector);
  assert(context);
  const ScatterInfo& sinfo = _getScatter(context);
  PetscErrorCode err = 0;
  if (sinfo.dm) {
    err = DMLocalToGlobalBegin(sinfo.dm, _localVec, INSERT_VALUES, vector);PYLITH_CHECK_ERROR(err);
    err = DMLocalToGlobalEnd(sinfo.dm, _localVec, INSERT_VALUES, vector);PYLITH_CHECK_ERROR(err);
  } // if
  
  PYLITH_METHOD_END;
} // scatterLocalToGlobal

// ----------------------------------------------------------------------
// Scatter PETSc vector information across processors to update the
// section view of the field.
void
pylith::topology::Field::scatterGlobalToLocal(const char* context) const
{ // scatterGlobalToLocal
  PYLITH_METHOD_BEGIN;

  assert(context);

  const ScatterInfo& sinfo = _getScatter(context);
  scatterGlobalToLocal(sinfo.vector, context);

  PYLITH_METHOD_END;
} // scatterGlobalToLocal

// ----------------------------------------------------------------------
// Scatter PETSc vector information across processors to update the
// section view of the field.
void
pylith::topology::Field::scatterGlobalToLocal(const PetscVec vector,
					      const char* context) const
{ // scatterGlobalToLocal
  PYLITH_METHOD_BEGIN;

  assert(vector);
  assert(context);
  const ScatterInfo& sinfo = _getScatter(context);
  PetscErrorCode err = 0;

  if (sinfo.dm) {
    err = DMGlobalToLocalBegin(sinfo.dm, vector, INSERT_VALUES, _localVec);PYLITH_CHECK_ERROR(err);
    err = DMGlobalToLocalEnd(sinfo.dm, vector, INSERT_VALUES, _localVec);PYLITH_CHECK_ERROR(err);
  } // if

  PYLITH_METHOD_END;
} // scatterGlobalToLocal

// ----------------------------------------------------------------------
// Get scatter for given context.
pylith::topology::Field::ScatterInfo&
pylith::topology::Field::_getScatter(const char* context,
				     const bool createOk)
{ // _getScatter
  PYLITH_METHOD_BEGIN;

  assert(context);

  bool isNewScatter = _scatters.find(context) == _scatters.end();

  // Synchronize creation of scatter (empty sections may have
  // leftover, reusable scatters that need to be cleared out).
  int numNewScatterLocal = (isNewScatter) ? 1 : 0;
  int numNewScatter = 0;
  MPI_Allreduce(&numNewScatterLocal, &numNewScatter, 1, MPI_INT, MPI_MAX, _mesh.comm());
  if (numNewScatter && !isNewScatter) {
    // remove old scatter
    ScatterInfo& sinfo = _scatters[context];
    PetscErrorCode err = 0;
    err = DMDestroy(&sinfo.dm);PYLITH_CHECK_ERROR(err);
    err = VecDestroy(&sinfo.vector);PYLITH_CHECK_ERROR(err);

    _scatters.erase(context);
    isNewScatter = true;
  } // if

  if (isNewScatter && !createOk) {
    std::ostringstream msg;
    msg << "Scatter for context '" << context << "' does not exist for field '" << label() << "'.";
    throw std::runtime_error(msg.str());
  } // if
  
  ScatterInfo& sinfo = _scatters[context];
  if (isNewScatter) {
    sinfo.dm = 0;
    sinfo.vector = 0;
  } // if
  assert(_scatters.find(context) != _scatters.end());

  PYLITH_METHOD_RETURN(sinfo);
} // _getScatter

// ----------------------------------------------------------------------
// Get scatter for given context.
const pylith::topology::Field::ScatterInfo&
pylith::topology::Field::_getScatter(const char* context) const
{ // _getScatter
  PYLITH_METHOD_BEGIN;

  assert(context);

  const scatter_map_type::const_iterator s_iter = 
    _scatters.find(context);
  if (s_iter == _scatters.end()) {
    std::ostringstream msg;
    msg << "Scatter for context '" << context << "' does not exist for field '" << label() << "'.";
    throw std::runtime_error(msg.str());
  } // if
  
  PYLITH_METHOD_RETURN(s_iter->second);
} // _getScatter

// ----------------------------------------------------------------------
// Experimental
void
pylith::topology::Field::subfieldAdd(const char *name,
				     int numComponents,
				     const VectorFieldEnum fieldType,
				     const PylithScalar scale)
{ // subfieldAdd
  PYLITH_METHOD_BEGIN;

  assert(0 == _subfields.count(name));

  // Keep track of name/components until setup
  SubfieldInfo info;
  info.metadata.label = name;
  info.metadata.vectorFieldType = fieldType;
  info.metadata.scale = scale;
  info.metadata.dimsOkay = false;
  info.numComponents = numComponents;
  info.index = _subfields.size(); // Indices match order added.
  info.dm = NULL;
  _subfields[name] = info;
  
  PYLITH_METHOD_END;
} // subfieldAdd

// ----------------------------------------------------------------------
void
pylith::topology::Field::subfieldsSetup(void)
{ // subfieldsSetup
  PYLITH_METHOD_BEGIN;

  assert(_dm);

  // Setup section now that we know the total number of sub-fields and components.
<<<<<<< HEAD
  PetscInt       dim, closureSize, vStart, vEnd, numVertices = 0;
  PetscDS        prob      = NULL;
  PetscFE        fe        = NULL;
  PetscSection   section   = NULL;
  PetscInt      *closure   = NULL, c;
  PetscBool      isSimplex = PETSC_FALSE;
  PetscErrorCode err;

  err = DMGetDimension(_dm, &dim);PYLITH_CHECK_ERROR(err);
  err = DMPlexGetDepthStratum(_dm, 0, &vStart, &vEnd);PYLITH_CHECK_ERROR(err);
  err = DMPlexGetTransitiveClosure(_dm, 0, PETSC_TRUE, &closureSize, &closure);PYLITH_CHECK_ERROR(err);
  for (c = 0; c < closureSize*2; ++c) if ((closure[c] >= vStart) && (closure[c] < vEnd)) ++numVertices;
  if (numVertices == dim+1) isSimplex = PETSC_TRUE;
  err = DMPlexRestoreTransitiveClosure(_dm, 0, PETSC_TRUE, &closureSize, &closure);PYLITH_CHECK_ERROR(err);
  err = DMGetDS(_dm, &prob);PYLITH_CHECK_ERROR(err);
  err = DMGetDefaultSection(_dm, &section);PYLITH_CHECK_ERROR(err);assert(section);
  err = PetscSectionSetNumFields(section, _subfieldComps.size());PYLITH_CHECK_ERROR(err);
  err = DMSetNumFields(_dm, _subfieldComps.size());PYLITH_CHECK_ERROR(err);
  for(std::map<std::string, int>::const_iterator f_iter = _subfieldComps.begin(); f_iter != _subfieldComps.end(); ++f_iter) {
    PetscObject fobj;
    const PetscInt index = subfieldMetadata(f_iter->first.c_str()).index;
    err = PetscSectionSetFieldName(section, index, f_iter->first.c_str());PYLITH_CHECK_ERROR(err);
    err = PetscSectionSetFieldComponents(section, index, f_iter->second);PYLITH_CHECK_ERROR(err);
    err = DMGetField(_dm, index, &fobj);PYLITH_CHECK_ERROR(err);assert(section);
    err = PetscObjectSetName(fobj, f_iter->first.c_str());PYLITH_CHECK_ERROR(err);

    std::string prefix = f_iter->first+"_";
    /* TODO Use 0 for components of lagrange until subsetting works correctly */
    err = PetscFECreateDefault(_dm, dim, index ? 0 : f_iter->second, isSimplex, prefix.c_str(), -1, &fe);PYLITH_CHECK_ERROR(err);
    err = PetscObjectSetName((PetscObject) fe, f_iter->first.c_str());PYLITH_CHECK_ERROR(err);
    err = PetscDSSetDiscretization(prob, index, (PetscObject) fe);PYLITH_CHECK_ERROR(err);
    err = PetscFEDestroy(&fe);PYLITH_CHECK_ERROR(err);
=======
  PetscSection section = NULL;
  PetscErrorCode err = DMGetDefaultSection(_dm, &section);PYLITH_CHECK_ERROR(err);assert(section);
  err = PetscSectionSetNumFields(section, _subfields.size());PYLITH_CHECK_ERROR(err);
  err = DMSetNumFields(_dm, _subfields.size());PYLITH_CHECK_ERROR(err);
  for (subfields_type::const_iterator s_iter = _subfields.begin(); s_iter != _subfields.end(); ++s_iter) {
    PetscObject fobj;
    const char* name = s_iter->first.c_str();
    const SubfieldInfo& info = s_iter->second;
    err = PetscSectionSetFieldName(section, info.index, name);PYLITH_CHECK_ERROR(err);
    err = PetscSectionSetFieldComponents(section, info.index, info.numComponents);PYLITH_CHECK_ERROR(err);
    err = DMGetField(_dm, info.index, &fobj);PYLITH_CHECK_ERROR(err);assert(section);
    err = PetscObjectSetName(fobj, name);PYLITH_CHECK_ERROR(err);
>>>>>>> cbf3c2f2
  } // for
  err = PetscDSSetUp(prob);PYLITH_CHECK_ERROR(err);

  PYLITH_METHOD_END;
} // subfieldsSetup

// ----------------------------------------------------------------------
void
pylith::topology::Field::subfieldSetDof(const char *name,
					const DomainEnum domain,
					int fiberDim)
{ // subfieldSetDof
  PYLITH_METHOD_BEGIN;

  PetscInt pStart, pEnd;
  PetscErrorCode err;

  assert(_dm);
  switch(domain) {
  case VERTICES_FIELD:
    err = DMPlexGetDepthStratum(_dm, 0, &pStart, &pEnd);PYLITH_CHECK_ERROR(err);
    break;
  case CELLS_FIELD:
    err = DMPlexGetHeightStratum(_dm, 0, &pStart, &pEnd);PYLITH_CHECK_ERROR(err);
    break;
  case FACES_FIELD:
    err = DMPlexGetHeightStratum(_dm, 1, &pStart, &pEnd);PYLITH_CHECK_ERROR(err);
    break;
  case POINTS_FIELD:
    err = DMPlexGetChart(_dm, &pStart, &pEnd);PYLITH_CHECK_ERROR(err);
    break;
  default:
    std::ostringstream msg;
    msg << "Unknown value for DomainEnum: " << domain << "  in Field" << std::endl;
    throw std::logic_error(msg.str());
  } // switch
  PetscSection section = NULL;
  err = DMGetDefaultSection(_dm, &section);PYLITH_CHECK_ERROR(err);assert(section);
  const int iField = _subfields[name].index;
  for(PetscInt p = pStart; p < pEnd; ++p) {
    //err = PetscSectionAddDof(section, p, fiberDim);PYLITH_CHECK_ERROR(err); // Future use
    err = PetscSectionSetFieldDof(section, p, iField, fiberDim);PYLITH_CHECK_ERROR(err);
  } // for

  PYLITH_METHOD_END;
} // subfieldSetDof

// ----------------------------------------------------------------------
// Get metadata for subfield.
const pylith::topology::Field::SubfieldInfo&
pylith::topology::Field::subfieldInfo(const char* name) const
{ // subfieldInfo
  PYLITH_METHOD_BEGIN;

  subfields_type::const_iterator iter = _subfields.find(name);
  if (_subfields.end() == iter) {
    std::ostringstream msg;
    msg << "Could not find subfield '" << name << "' in field '" << label() << "'.\n"
	<< "Available subfields:";
    for (subfields_type::const_iterator s_iter = _subfields.begin(); s_iter != _subfields.end(); ++s_iter) {
      msg << " '" << s_iter->first << "'";
    } // for
    msg << std::endl;
    
    throw std::runtime_error(msg.str());
  } // if

  PYLITH_METHOD_RETURN(iter->second);
} // subfieldInfo


// ----------------------------------------------------------------------
// Copy subfield values to field.
void
pylith::topology::Field::copySubfield(const Field& field,
				      const char* name)
{ // copySubfield
  PYLITH_METHOD_BEGIN;

  // Check compatibility of sections
  const int srcSize = field.chartSize();
  const int dstSize = chartSize();
  if (dstSize < srcSize) {
    _extractSubfield(field, name);
  } // if
  assert(_localVec && field._localVec);

  const SubfieldInfo& subfieldInfo = const_cast<Field&>(field)._subfields[name];
  const int subfieldIndex = subfieldInfo.index;assert(subfieldIndex >= 0);

  _metadata = subfieldInfo.metadata;
  label(subfieldInfo.metadata.label.c_str()); // Use method to insure propagation to subsidiary objects

  PetscErrorCode err;
  const PetscSection& fieldSection = field.localSection();
  const PetscSection& subfieldSection = this->localSection();

  PetscInt pStart, pEnd;
  err = PetscSectionGetChart(subfieldSection, &pStart, &pEnd);PYLITH_CHECK_ERROR(err);

  // Copy values from field
  PylithScalar* subfieldArray = NULL;
  PylithScalar* fieldArray = NULL;
  err = VecGetArray(this->_localVec, &subfieldArray);PYLITH_CHECK_ERROR(err);
  err = VecGetArray(field._localVec, &fieldArray);PYLITH_CHECK_ERROR(err);
  for (PetscInt p = pStart; p < pEnd; ++p) {
    PetscInt fdof, foff, sdof, soff;
    
    err = PetscSectionGetDof(subfieldSection, p, &sdof);PYLITH_CHECK_ERROR(err);
    err = PetscSectionGetOffset(subfieldSection, p, &soff);PYLITH_CHECK_ERROR(err);
    
    err = PetscSectionGetFieldDof(fieldSection, p, subfieldIndex, &fdof);PYLITH_CHECK_ERROR(err);
    err = PetscSectionGetFieldOffset(fieldSection, p, subfieldIndex, &foff);PYLITH_CHECK_ERROR(err);
    
    assert(fdof == sdof);
    for (PetscInt d = 0; d < fdof; ++d) {
      subfieldArray[soff+d] = fieldArray[foff+d];
    } // for
  } // for
  err = VecRestoreArray(field._localVec, &fieldArray);PYLITH_CHECK_ERROR(err);
  err = VecRestoreArray(this->_localVec, &subfieldArray);PYLITH_CHECK_ERROR(err);

  PYLITH_METHOD_END;
} // copySubfield


// ----------------------------------------------------------------------
// Extract subfield.
void
pylith::topology::Field::_extractSubfield(const Field& field,
					  const char* name)
{ // _extractSubfield
  PYLITH_METHOD_BEGIN;

  clear();

  const SubfieldInfo& subfieldInfo = const_cast<Field&>(field)._subfields[name];
  const int subfieldIndex = subfieldInfo.index;assert(subfieldIndex >= 0);

  PetscErrorCode err;
  PetscIS subfieldIS = NULL;
  const int numSubfields = 1;
  int indicesSubfield[1];
  indicesSubfield[0] = subfieldIndex;
  err = DMDestroy(&_dm);PYLITH_CHECK_ERROR(err);
  if (subfieldInfo.dm) {
    err = DMClone(subfieldInfo.dm, &_dm);PYLITH_CHECK_ERROR(err);assert(_dm);
  } else {
    err = DMCreateSubDM(field.dmMesh(), numSubfields, indicesSubfield, &subfieldIS, &_dm);PYLITH_CHECK_ERROR(err);assert(_dm);
  } // if/else
  err = ISDestroy(&subfieldIS);PYLITH_CHECK_ERROR(err);
  
  err = DMCreateLocalVector(_dm, &_localVec);PYLITH_CHECK_ERROR(err);
  err = DMCreateGlobalVector(_dm, &_globalVec);PYLITH_CHECK_ERROR(err);

  // Setup section
  const PetscSection& fieldSection = field.localSection();
  PetscSection subfieldSection = NULL;
  err = DMGetDefaultSection(_dm, &subfieldSection);PYLITH_CHECK_ERROR(err);
  err = DMSetDefaultGlobalSection(_dm, NULL);PYLITH_CHECK_ERROR(err);

  PetscInt pStart = -1, pEnd = -1;
  err = PetscSectionGetChart(fieldSection, &pStart, &pEnd);PYLITH_CHECK_ERROR(err);
  err = PetscSectionSetChart(subfieldSection, pStart, pEnd);PYLITH_CHECK_ERROR(err);

  for (PetscInt p=pStart; p < pEnd; ++p) {
    PetscInt dof;
    err = PetscSectionGetFieldDof(fieldSection, p, subfieldIndex, &dof);PYLITH_CHECK_ERROR(err);
    if (dof > 0) {
      err = PetscSectionSetDof(subfieldSection, p, dof);PYLITH_CHECK_ERROR(err);

      err = PetscSectionGetFieldConstraintDof(fieldSection, p, subfieldIndex, &dof);PYLITH_CHECK_ERROR(err);
      err = PetscSectionSetConstraintDof(subfieldSection, p, dof);PYLITH_CHECK_ERROR(err);
    } // if
  } // for
  allocate();

  for (PetscInt p=pStart; p < pEnd; ++p) {
    PetscInt dof;
    const PetscInt* indices = NULL;
    err = PetscSectionGetConstraintDof(subfieldSection, p, &dof);PYLITH_CHECK_ERROR(err);
    if (dof > 0) {
      err = PetscSectionGetFieldConstraintIndices(fieldSection, p, subfieldIndex, &indices);PYLITH_CHECK_ERROR(err);
      err = PetscSectionSetConstraintIndices(subfieldSection, p, indices);PYLITH_CHECK_ERROR(err);
    } // if
  } // for

  PYLITH_METHOD_END;
} // _extractSubField

// End of file <|MERGE_RESOLUTION|>--- conflicted
+++ resolved
@@ -1059,13 +1059,9 @@
   } // if
 
   err = DMDestroy(&sinfo.dm);PYLITH_CHECK_ERROR(err);
-<<<<<<< HEAD
   err = DMClone(_dm, &sinfo.dm);PYLITH_CHECK_ERROR(err);
   err = DMGetDS(_dm, &prob);PYLITH_CHECK_ERROR(err);
   err = DMSetDS(sinfo.dm, prob);PYLITH_CHECK_ERROR(err);
-=======
-  err = DMClone(dm, &sinfo.dm);PYLITH_CHECK_ERROR(err);
->>>>>>> cbf3c2f2
   err = PetscSectionClone(section, &newSection);PYLITH_CHECK_ERROR(err);
   err = DMSetDefaultSection(sinfo.dm, newSection);PYLITH_CHECK_ERROR(err);
   err = PetscSectionDestroy(&newSection);PYLITH_CHECK_ERROR(err);
@@ -1286,7 +1282,6 @@
   assert(_dm);
 
   // Setup section now that we know the total number of sub-fields and components.
-<<<<<<< HEAD
   PetscInt       dim, closureSize, vStart, vEnd, numVertices = 0;
   PetscDS        prob      = NULL;
   PetscFE        fe        = NULL;
@@ -1319,20 +1314,6 @@
     err = PetscObjectSetName((PetscObject) fe, f_iter->first.c_str());PYLITH_CHECK_ERROR(err);
     err = PetscDSSetDiscretization(prob, index, (PetscObject) fe);PYLITH_CHECK_ERROR(err);
     err = PetscFEDestroy(&fe);PYLITH_CHECK_ERROR(err);
-=======
-  PetscSection section = NULL;
-  PetscErrorCode err = DMGetDefaultSection(_dm, &section);PYLITH_CHECK_ERROR(err);assert(section);
-  err = PetscSectionSetNumFields(section, _subfields.size());PYLITH_CHECK_ERROR(err);
-  err = DMSetNumFields(_dm, _subfields.size());PYLITH_CHECK_ERROR(err);
-  for (subfields_type::const_iterator s_iter = _subfields.begin(); s_iter != _subfields.end(); ++s_iter) {
-    PetscObject fobj;
-    const char* name = s_iter->first.c_str();
-    const SubfieldInfo& info = s_iter->second;
-    err = PetscSectionSetFieldName(section, info.index, name);PYLITH_CHECK_ERROR(err);
-    err = PetscSectionSetFieldComponents(section, info.index, info.numComponents);PYLITH_CHECK_ERROR(err);
-    err = DMGetField(_dm, info.index, &fobj);PYLITH_CHECK_ERROR(err);assert(section);
-    err = PetscObjectSetName(fobj, name);PYLITH_CHECK_ERROR(err);
->>>>>>> cbf3c2f2
   } // for
   err = PetscDSSetUp(prob);PYLITH_CHECK_ERROR(err);
 
