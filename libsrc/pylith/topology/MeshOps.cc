// -*- C++ -*-
//
// ======================================================================
//
// Brad T. Aagaard, U.S. Geological Survey
// Charles A. Williams, GNS Science
// Matthew G. Knepley, University of Chicago
//
// This code was developed as part of the Computational Infrastructure
// for Geodynamics (http://geodynamics.org).
//
// Copyright (c) 2010-2015 University of California, Davis
//
// See COPYING for license information.
//
// ======================================================================
//

#include <portinfo>

#include "MeshOps.hh" // implementation of class methods

#include "pylith/topology/Mesh.hh" // USES Mesh
#include "pylith/topology/Stratum.hh" // USES Stratum
#include "pylith/utils/array.hh" // USES int_array

#include "spatialdata/units/Nondimensional.hh" // USES Nondimensional

#include <stdexcept> // USES std::runtime_error
#include <sstream> // USES std::ostringstream
#include <cassert> // USES assert()

#include <algorithm> // USES std::sort, std::find
#include <map> // USES std::map


// ----------------------------------------------------------------------
// Create PETSc DM mesh.
void
pylith::topology::MeshOps::createDMMesh(Mesh* const mesh,
					const int dim,
					const MPI_Comm& comm,
					const char* label)
{ // createDMMesh
  PYLITH_METHOD_BEGIN;

  PetscErrorCode err;
  PetscDM dmMesh = NULL;
  err = DMCreate(comm, &dmMesh);PYLITH_CHECK_ERROR(err);
  err = DMSetType(dmMesh, DMPLEX);PYLITH_CHECK_ERROR(err);
  err = DMSetDimension(dmMesh, dim);PYLITH_CHECK_ERROR(err);
  mesh->dmMesh(dmMesh, label);

  PYLITH_METHOD_END;
} // createDMMesh

// ----------------------------------------------------------------------
// Nondimensionalize the finite-element mesh.
void 
pylith::topology::MeshOps::nondimensionalize(Mesh* const mesh,
					     const spatialdata::units::Nondimensional& normalizer)
{ // nondimensionalize
  PYLITH_METHOD_BEGIN;

  PetscVec coordVec;
  const PylithScalar lengthScale = normalizer.lengthScale();
  PetscErrorCode err;

  PetscDM dmMesh = mesh->dmMesh();assert(dmMesh);
  err = DMGetCoordinatesLocal(dmMesh, &coordVec);PYLITH_CHECK_ERROR(err);assert(coordVec);
  // There does not seem to be an advantage to calling nondimensionalize()
  err = VecScale(coordVec, 1.0/lengthScale);PYLITH_CHECK_ERROR(err);
  err = DMPlexSetScale(dmMesh, PETSC_UNIT_LENGTH, lengthScale);PYLITH_CHECK_ERROR(err);
<<<<<<< HEAD
  err = DMViewFromOptions(dmMesh, NULL, "-pylith_final_view");PYLITH_CHECK_ERROR(err);
=======
  err = DMViewFromOptions(dmMesh, NULL, "-pylith_nondim_dm_view");PYLITH_CHECK_ERROR(err);
>>>>>>> 9fb7e05a

  PYLITH_METHOD_END;
} // nondimensionalize


// ----------------------------------------------------------------------
// Check topology of mesh.
void
pylith::topology::MeshOps::checkTopology(const Mesh& mesh)
{ // checkTopology
  PetscDM dmMesh = mesh.dmMesh();assert(dmMesh);

  DMLabel subpointMap;
  PetscErrorCode ierr = DMPlexGetSubpointMap(dmMesh, &subpointMap);PYLITH_CHECK_ERROR(ierr);
  PetscInt cellHeight = subpointMap ? 1 : 0;

  PetscErrorCode err;
<<<<<<< HEAD
  err = DMViewFromOptions(dmMesh, NULL, "-pylith_check_dm_view");PYLITH_CHECK_ERROR(err);
=======
  err = DMViewFromOptions(dmMesh, NULL, "-pylith_checktopo_dm_view");PYLITH_CHECK_ERROR(err);
>>>>>>> 9fb7e05a
  err = DMPlexCheckSymmetry(dmMesh);PYLITH_CHECK_ERROR_MSG(err, "Error in topology of mesh associated with symmetry of adjacency information.");

  err = DMPlexCheckSkeleton(dmMesh, mesh.isSimplex() ? PETSC_TRUE : PETSC_FALSE, cellHeight);PYLITH_CHECK_ERROR_MSG(err, "Error in topology of mesh cells.");
} // checkTopology


// ----------------------------------------------------------------------
bool
pylith::topology::MeshOps::isSimplexMesh(const Mesh& mesh)
{ // isSimplexMesh
  PYLITH_METHOD_BEGIN;

  bool isSimplex = false;

  const PetscDM dm = mesh.dmMesh();
  PetscInt closureSize, vStart, vEnd;
  PetscInt* closure = NULL;
  PetscErrorCode err;
  const int dim = mesh.dimension();
  err = DMPlexGetDepthStratum(dm, 0, &vStart, &vEnd);PYLITH_CHECK_ERROR(err);
  err = DMPlexGetTransitiveClosure(dm, 0, PETSC_TRUE, &closureSize, &closure);PYLITH_CHECK_ERROR(err);
  PetscInt numVertices = 0;
  for (PetscInt c = 0; c < closureSize*2; c+=2) {
    if ((closure[c] >= vStart) && (closure[c] < vEnd)) {
      ++numVertices;
    } // if
  } // for
  if (numVertices == dim+1) {
    isSimplex = PETSC_TRUE;
  } // if
  err = DMPlexRestoreTransitiveClosure(dm, 0, PETSC_TRUE, &closureSize, &closure);PYLITH_CHECK_ERROR(err);
  
  PYLITH_METHOD_RETURN(isSimplex);
} // isSimplexMesh


// ----------------------------------------------------------------------
void
pylith::topology::MeshOps::checkMaterialIds(const Mesh& mesh,
					    int* const materialIds,
					    const int numMaterials)
{ // checkMaterialIds
  PYLITH_METHOD_BEGIN;

  assert((!numMaterials && !materialIds) || (numMaterials && materialIds));
  PetscErrorCode err;

  // Create map with indices for each material
  std::map<int, int> materialIndex;
  for (int i=0; i < numMaterials; ++i) {
    materialIndex[materialIds[i]] = i;
  } // for

  int_array matCellCounts(numMaterials);
  matCellCounts = 0;

  PetscDM dmMesh = mesh.dmMesh();assert(dmMesh);
  Stratum cellsStratum(dmMesh, Stratum::HEIGHT, 0);
  const PetscInt cStart = cellsStratum.begin();
  const PetscInt cEnd = cellsStratum.end();

  PetscDMLabel materialsLabel = NULL;
  err = DMPlexGetLabel(dmMesh, "material-id", &materialsLabel);PYLITH_CHECK_ERROR(err);assert(materialsLabel);

  int *matBegin = materialIds;
  int *matEnd = materialIds + numMaterials;
  std::sort(matBegin, matEnd);

  for (PetscInt c = cStart; c < cEnd; ++c) {
    PetscInt matId;

    err = DMLabelGetValue(materialsLabel, c, &matId);PYLITH_CHECK_ERROR(err);
    if (matId < 0) {
      // :KLUDGE: Skip cells that are probably hybrid cells in halo
      // around fault that we currently ignore when looping over
      // materials (including cohesive cells).
      continue;
    } // if
    const int *result = std::find(matBegin, matEnd, matId);
    if (result == matEnd) {
      std::ostringstream msg;
      msg << "Material id '" << matId << "' for cell '" << c
          << "' does not match the id of any available materials or interfaces.";
      throw std::runtime_error(msg.str());
    } // if

    const int matIndex = materialIndex[matId];
    assert(0 <= matIndex && matIndex < numMaterials);
    ++matCellCounts[matIndex];
  } // for

  // Make sure each material has cells.
  int_array matCellCountsAll(matCellCounts.size());
  err = MPI_Allreduce(&matCellCounts[0], &matCellCountsAll[0],
                      matCellCounts.size(), MPI_INT, MPI_SUM, mesh.comm());PYLITH_CHECK_ERROR(err);
  for (int i=0; i < numMaterials; ++i) {
    const int matId = materialIds[i];
    const int matIndex = materialIndex[matId];
    assert(0 <= matIndex && matIndex < numMaterials);
    if (matCellCountsAll[matIndex] <= 0) {
      std::ostringstream msg;
      msg << "No cells associated with material with id '" << matId << "'.";
      throw std::runtime_error(msg.str());
    } // if
  } // for
  
  PYLITH_METHOD_END;
} // checkMaterialIds


// ----------------------------------------------------------------------
int
pylith::topology::MeshOps::numMaterialCells(const Mesh& mesh,
					    int materialId)
{ // numMaterialCells
  PYLITH_METHOD_BEGIN;

  PetscInt ncells = 0;

  PetscDM dmMesh = mesh.dmMesh();assert(dmMesh);
  PetscErrorCode err = DMPlexGetStratumSize(dmMesh, "material-id", materialId, &ncells);PYLITH_CHECK_ERROR(err);

  PYLITH_METHOD_RETURN(ncells);
} // numMaterialCells


// End of file <|MERGE_RESOLUTION|>--- conflicted
+++ resolved
@@ -71,11 +71,7 @@
   // There does not seem to be an advantage to calling nondimensionalize()
   err = VecScale(coordVec, 1.0/lengthScale);PYLITH_CHECK_ERROR(err);
   err = DMPlexSetScale(dmMesh, PETSC_UNIT_LENGTH, lengthScale);PYLITH_CHECK_ERROR(err);
-<<<<<<< HEAD
-  err = DMViewFromOptions(dmMesh, NULL, "-pylith_final_view");PYLITH_CHECK_ERROR(err);
-=======
   err = DMViewFromOptions(dmMesh, NULL, "-pylith_nondim_dm_view");PYLITH_CHECK_ERROR(err);
->>>>>>> 9fb7e05a
 
   PYLITH_METHOD_END;
 } // nondimensionalize
@@ -93,11 +89,7 @@
   PetscInt cellHeight = subpointMap ? 1 : 0;
 
   PetscErrorCode err;
-<<<<<<< HEAD
-  err = DMViewFromOptions(dmMesh, NULL, "-pylith_check_dm_view");PYLITH_CHECK_ERROR(err);
-=======
   err = DMViewFromOptions(dmMesh, NULL, "-pylith_checktopo_dm_view");PYLITH_CHECK_ERROR(err);
->>>>>>> 9fb7e05a
   err = DMPlexCheckSymmetry(dmMesh);PYLITH_CHECK_ERROR_MSG(err, "Error in topology of mesh associated with symmetry of adjacency information.");
 
   err = DMPlexCheckSkeleton(dmMesh, mesh.isSimplex() ? PETSC_TRUE : PETSC_FALSE, cellHeight);PYLITH_CHECK_ERROR_MSG(err, "Error in topology of mesh cells.");
